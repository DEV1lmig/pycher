import { Link } from '@tanstack/react-router';
import { Card, CardContent, CardDescription, CardFooter, CardHeader, CardTitle } from '@components/ui/card';
import { Badge } from '@components/ui/badge';
import { Progress } from '@components/ui/progress';
import { Button } from '@components/ui/button';
import FadeContent from '../ui/fade-content.jsx';
<<<<<<< HEAD
=======

>>>>>>> 1f3c6ada

export function ModuleCard({ module, progress }) {
  const progressPercentage = progress?.percentage || 0;

  return (
<<<<<<< HEAD
    <FadeContent blur={true} duration={1000} easing="ease-out" initialOpacity={0}>
    <Card className="overflow-hidden cursor-default  transition-transform duration-300 ease-out hover:scale-105 border-dark-light hover:border-primary">
=======
    <FadeContent blur={true} duration={1000} easing="ease-out" initialOpacity={0} delay={1200}>
    <Card className="overflow-hidden mt-6 cursor-default transition-transform duration-300 ease-out hover:scale-105 border-dark-light hover:border-primary">
>>>>>>> 1f3c6ada
      <CardHeader className="pb-3">
        <div className="flex justify-between">
          <Badge variant={
             module.level === 'beginner' ? 'default' :
             module.level === 'intermediate' ? 'secondary' :
             'destructive'
          }>
            {module.level}
          </Badge>
          <Badge className="bg-secondary hover:bg-secondary text-dark">{module.lessonCount} Lección</Badge>
        </div>
        <CardTitle className="text-2xl font-bold">{module.title}</CardTitle>
        <CardDescription>{module.description}</CardDescription>
      </CardHeader>
      <CardContent>
        <div className="space-y-2">
          <div className="flex justify-between text-sm">
            <span>Progreso</span>
            <span>{progressPercentage}%</span>
          </div>
          <Progress value={progressPercentage} className="h-2" />
        </div>
      </CardContent>
      <CardFooter>
<<<<<<< HEAD
        <Button asChild className="w-full hover:bg-primary-dark">
=======
        <Button asChild className="w-full hover:bg-primary-opaQUE">
>>>>>>> 1f3c6ada
          <Link to={`/module/${module.id}`}>
            {progressPercentage > 0 ? 'Continuar Aprendiendo' : 'Comenzar Lección'}
          </Link>
        </Button>
      </CardFooter>
    </Card>
    </FadeContent>
  );
}<|MERGE_RESOLUTION|>--- conflicted
+++ resolved
@@ -4,22 +4,13 @@
 import { Progress } from '@components/ui/progress';
 import { Button } from '@components/ui/button';
 import FadeContent from '../ui/fade-content.jsx';
-<<<<<<< HEAD
-=======
-
->>>>>>> 1f3c6ada
 
 export function ModuleCard({ module, progress }) {
   const progressPercentage = progress?.percentage || 0;
 
   return (
-<<<<<<< HEAD
-    <FadeContent blur={true} duration={1000} easing="ease-out" initialOpacity={0}>
-    <Card className="overflow-hidden cursor-default  transition-transform duration-300 ease-out hover:scale-105 border-dark-light hover:border-primary">
-=======
     <FadeContent blur={true} duration={1000} easing="ease-out" initialOpacity={0} delay={1200}>
     <Card className="overflow-hidden mt-6 cursor-default transition-transform duration-300 ease-out hover:scale-105 border-dark-light hover:border-primary">
->>>>>>> 1f3c6ada
       <CardHeader className="pb-3">
         <div className="flex justify-between">
           <Badge variant={
@@ -44,11 +35,7 @@
         </div>
       </CardContent>
       <CardFooter>
-<<<<<<< HEAD
-        <Button asChild className="w-full hover:bg-primary-dark">
-=======
-        <Button asChild className="w-full hover:bg-primary-opaQUE">
->>>>>>> 1f3c6ada
+        <Button asChild className="w-full hover:bg-primary-opaque">
           <Link to={`/module/${module.id}`}>
             {progressPercentage > 0 ? 'Continuar Aprendiendo' : 'Comenzar Lección'}
           </Link>
