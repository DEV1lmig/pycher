"use client"

import { useState } from "react"
<<<<<<< HEAD
import { Link } from "@tanstack/react-router";
=======
import { Link, useNavigate } from "@tanstack/react-router"
>>>>>>> 48802cfb
import { Home, BookOpen, Code, Settings, HelpCircle, LogOut } from "lucide-react"
import { cn } from "@/lib/utils"
import { logout } from "@/lib/auth";

export function DashboardSidebar() {
  const [collapsed, setCollapsed] = useState(false)
  const navigate = useNavigate();

  const toggleSidebar = () => {
    setCollapsed(!collapsed)
  }

  const handleLogout = () => {
    logout();
    navigate({ to: "/login" });
  };

  const menuItems = [
    { icon: Home, label: "Inicio", href: "/home" },
    { icon: BookOpen, label: "Mis Cursos", href: "/home/courses" },
    { icon: Code, label: "Ejercicios", href: "/home/exercises" },
  ]

  const bottomMenuItems = [
    { icon: Settings, label: "Configuración", href: "/home/settings" },
    { icon: HelpCircle, label: "Ayuda", href: "/home/help" },
    { icon: LogOut, label: "Cerrar Sesión", onClick: handleLogout },
  ]

  return (
    <aside
      className={cn("bg-[#1a1433] h-screen transition-all duration-300 flex flex-col", collapsed ? "w-16" : "w-64")}
    >
      <div className="p-4 flex items-center justify-between border-b border-[#312a56]">
        <div className={cn("flex items-center", collapsed && "justify-center w-full")}>
          {!collapsed && (
            <span className="text-xl font-bold text-white ml-2">
              <span className="text-[#f2d231]">Py</span>Cher
            </span>
          )}
          {collapsed && <span className="text-xl font-bold text-[#f2d231]">P</span>}
        </div>
        <button onClick={toggleSidebar} className="text-gray-400 hover:text-white">
          {collapsed ? "→" : "←"}
        </button>
      </div>

      <nav className="flex-1 overflow-y-auto py-4">
        <ul className="space-y-2 px-2">
          {menuItems.map((item, index) => (
            <li key={index}>
              <Link
                href={item.href}
                className={cn(
                  "flex items-center p-2 rounded-md hover:bg-[#312a56] transition-colors",
                  item.href === "/dashboard" && "bg-[#312a56]",
                )}
              >
                <item.icon className="h-5 w-5 text-[#9980f2]" />
                {!collapsed && <span className="ml-3">{item.label}</span>}
              </Link>
            </li>
          ))}
        </ul>
      </nav>

      <div className="p-4 border-t border-[#312a56]">
        <ul className="space-y-2">
          {bottomMenuItems.map((item, index) => (
            <li key={index}>
              <button
                className="flex items-center p-2 rounded-md hover:bg-[#312a56] transition-colors w-full text-left"
                onClick={item.onClick ? item.onClick : () => navigate({ to: item.href })}
              >
                <item.icon className="h-5 w-5 text-[#9980f2]" />
                {!collapsed && <span className="ml-3">{item.label}</span>}
              </button>
            </li>
          ))}
        </ul>
      </div>
    </aside>
  )
}<|MERGE_RESOLUTION|>--- conflicted
+++ resolved
@@ -1,11 +1,7 @@
 "use client"
 
 import { useState } from "react"
-<<<<<<< HEAD
-import { Link } from "@tanstack/react-router";
-=======
 import { Link, useNavigate } from "@tanstack/react-router"
->>>>>>> 48802cfb
 import { Home, BookOpen, Code, Settings, HelpCircle, LogOut } from "lucide-react"
 import { cn } from "@/lib/utils"
 import { logout } from "@/lib/auth";
