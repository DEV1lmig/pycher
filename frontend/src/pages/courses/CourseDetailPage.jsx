import { useEffect, useState } from "react";
import { useParams, Link } from "@tanstack/react-router";
import { getCourseById, getModulesByCourseId } from "@/services/contentService";
import DashboardLayout from "@/components/dashboard/DashboardLayout";
import { BookOpen, Clock, Users, Star } from "lucide-react";
import { ModuleCard } from "@/components/courses/ModuleCard";
import { courseDetailRoute } from "@/router";
<<<<<<< HEAD
import FadeContent from "../../components/ui/fade-content.jsx";
=======
import AnimatedContent from '../../components/ui/animated-content';
import SplitText from "../../components/ui/split-text";
>>>>>>> 1f3c6ada

export default function CourseDetailPage() {
  const { courseId } = useParams({ from: courseDetailRoute.id });
  const [course, setCourse] = useState(null);
  const [modules, setModules] = useState([]);

  const handleAnimationComplete = () => {
  console.log('All letters have animated!');
};

  useEffect(() => {
    getCourseById(courseId).then(setCourse);
  }, [courseId]);

  useEffect(() => {
    if (!courseId) return;
    getModulesByCourseId(courseId)
      .then(data => {
        // Always normalize to array
        if (Array.isArray(data)) setModules(data);
        else if (data) setModules([data]);
        else setModules([]);
      })
      .catch(() => setModules([]));
  }, [courseId]);

  if (!course) return <div className="text-white">Cargando...</div>;

  return (
    <DashboardLayout>
<<<<<<< HEAD
      <FadeContent blur={true} duration={1000} easing="ease-out" initialOpacity={0}>
=======
      <AnimatedContent
          distance={40}
          direction="vertical"
          reverse={true}
          config={{ tension: 100, friction: 20 }}
          initialOpacity={0.2}
          animateOpacity
          scale={1}
          threshold={0.2}
        >
>>>>>>> 1f3c6ada
      <div className="bg-gradient-to-r from-[#312a56] to-[#1a1433] rounded-lg p-8 mb-8 shadow-lg m-6">
        <h2 className="text-4xl font-bold text-white mb-2">{course.title}</h2>
        <p className="text-gray-300 mb-4 text-lg">{course.description}</p>
        <div className="flex flex-wrap gap-6 mb-4">
          <div className="flex items-center gap-2 text-gray-300">
            <BookOpen className="w-5 h-5 text-[#5f2dee]" />
            <span>{course.total_modules} módulos</span>
          </div>
          <div className="flex items-center gap-2 text-gray-300">
            <Clock className="w-5 h-5 text-[#5f2dee]" />
            <span>{course.duration_minutes} min</span>
          </div>
          <div className="flex items-center gap-2 text-gray-300">
            <Users className="w-5 h-5 text-[#5f2dee]" />
            <span>{course.students_count} estudiantes</span>
          </div>
          <div className="flex items-center gap-2 text-gray-300">
            <Star className="w-5 h-5 text-[#f2d231]" fill="#f2d231" />
            <span>{course.rating}</span>
          </div>
        </div>
        <div className="flex gap-4 mt-4">
          <Link
            to="/courses"
<<<<<<< HEAD
            className="bg-primary hover:bg-primary-opaque font-semibold text-dark px-4 py-2 rounded-md"
=======
            className="bg-primary hover:bg-primary-opaque text-white px-4 py-2 rounded-md"
>>>>>>> 1f3c6ada
          >
            Volver a Cursos
          </Link>
        </div>
      </div>
      </AnimatedContent>

      <SplitText
        text="Cursos disponibles para ti"
        className="text-2xl font-bold text-white mx-6 mb-4"
        delay={20}
        animationFrom={{ opacity: 0, transform: 'translate3d(0,0,0)' }}
        animationTo={{ opacity: 1, transform: 'translate3d(0,0,0)' }}
        easing="easeInOutCubic"
        threshold={0}
        rootMargin="-100px"
        onLetterAnimationComplete={handleAnimationComplete}
      />

<<<<<<< HEAD
      <h3 className="text-2xl font-bold text-white mb-4 mx-6">Cursos disponibles para ti</h3>
=======
>>>>>>> 1f3c6ada
      {modules.length === 0 ? (
        <div className="text-gray-400 mx-6 mt-6">Este curso aún no tiene módulos.</div>
      ) : (
<<<<<<< HEAD
        <div className="grid grid-cols-1 md:grid-cols-2 lg:grid-cols-3 gap-6 mx-6 ">
=======
        <div className="grid grid-cols-1 md:grid-cols-2 lg:grid-cols-3 gap-6 mx-6">
>>>>>>> 1f3c6ada
          {modules.map((module) => (
            <ModuleCard key={module.id} module={module}>
              <Link
                to={`/courses/${course.id}/modules/${module.id}`}
                className="bg-primary text-white px-4 py-2 rounded  hover:bg-primary-dark"
              >
                Ver lecciones
              </Link>
            </ModuleCard>
          ))}
        </div>
      )}
<<<<<<< HEAD
      </FadeContent>
=======
      
>>>>>>> 1f3c6ada
    </DashboardLayout>
  );
}<|MERGE_RESOLUTION|>--- conflicted
+++ resolved
@@ -5,12 +5,8 @@
 import { BookOpen, Clock, Users, Star } from "lucide-react";
 import { ModuleCard } from "@/components/courses/ModuleCard";
 import { courseDetailRoute } from "@/router";
-<<<<<<< HEAD
-import FadeContent from "../../components/ui/fade-content.jsx";
-=======
 import AnimatedContent from '../../components/ui/animated-content';
 import SplitText from "../../components/ui/split-text";
->>>>>>> 1f3c6ada
 
 export default function CourseDetailPage() {
   const { courseId } = useParams({ from: courseDetailRoute.id });
@@ -41,9 +37,6 @@
 
   return (
     <DashboardLayout>
-<<<<<<< HEAD
-      <FadeContent blur={true} duration={1000} easing="ease-out" initialOpacity={0}>
-=======
       <AnimatedContent
           distance={40}
           direction="vertical"
@@ -54,7 +47,6 @@
           scale={1}
           threshold={0.2}
         >
->>>>>>> 1f3c6ada
       <div className="bg-gradient-to-r from-[#312a56] to-[#1a1433] rounded-lg p-8 mb-8 shadow-lg m-6">
         <h2 className="text-4xl font-bold text-white mb-2">{course.title}</h2>
         <p className="text-gray-300 mb-4 text-lg">{course.description}</p>
@@ -79,11 +71,7 @@
         <div className="flex gap-4 mt-4">
           <Link
             to="/courses"
-<<<<<<< HEAD
-            className="bg-primary hover:bg-primary-opaque font-semibold text-dark px-4 py-2 rounded-md"
-=======
             className="bg-primary hover:bg-primary-opaque text-white px-4 py-2 rounded-md"
->>>>>>> 1f3c6ada
           >
             Volver a Cursos
           </Link>
@@ -103,18 +91,10 @@
         onLetterAnimationComplete={handleAnimationComplete}
       />
 
-<<<<<<< HEAD
-      <h3 className="text-2xl font-bold text-white mb-4 mx-6">Cursos disponibles para ti</h3>
-=======
->>>>>>> 1f3c6ada
       {modules.length === 0 ? (
         <div className="text-gray-400 mx-6 mt-6">Este curso aún no tiene módulos.</div>
       ) : (
-<<<<<<< HEAD
-        <div className="grid grid-cols-1 md:grid-cols-2 lg:grid-cols-3 gap-6 mx-6 ">
-=======
         <div className="grid grid-cols-1 md:grid-cols-2 lg:grid-cols-3 gap-6 mx-6">
->>>>>>> 1f3c6ada
           {modules.map((module) => (
             <ModuleCard key={module.id} module={module}>
               <Link
@@ -127,11 +107,6 @@
           ))}
         </div>
       )}
-<<<<<<< HEAD
-      </FadeContent>
-=======
-      
->>>>>>> 1f3c6ada
     </DashboardLayout>
   );
 }