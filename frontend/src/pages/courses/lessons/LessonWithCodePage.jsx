import { useEffect, useState } from "react";
import { useParams, Link } from "@tanstack/react-router";
import DashboardLayout from "@/components/dashboard/DashboardLayout";
<<<<<<< HEAD
import { getLessonById, getExercisesByLessonId } from "@/services/contentService";
import { LessonWithCodeRoute } from "@/router";
import LessonCodeExecutor from "@/components/editor/LessonCodeExecutor";
=======
import { getLessonById, getModuleById, getCourseById } from "@/services/contentService";
import { CodeEditor } from "@/components/editor/CodeEditor";
import { Button } from "@/components/ui/button";
import { LessonWithCodeRoute } from "@/router";
import Waves from "@/components/ui/waves";
import AnimatedContent from "@/components/ui/animated-content";
import FadeContent from "@/components/ui/fade-content";
import Breadcrumbs from "@/components/ui/breadcrumbs";
import { Home, BookOpen } from "lucide-react";
>>>>>>> 775bfb58

export default function LessonWithCodePage() {
  const { lessonId } = useParams({ from: LessonWithCodeRoute.id });
  const [lesson, setLesson] = useState(null);
<<<<<<< HEAD
  const [exercise, setExercise] = useState(null);
  const [loading, setLoading] = useState(true);
  const [lessonError, setLessonError] = useState(null);
  const [initialCode, setInitialCode] = useState("");
=======
  const [module, setModule] = useState(null);
  const [course, setCourse] = useState(null);
  const [loading, setLoading] = useState(true);
  const [lessonError, setLessonError] = useState(null);
  const [code, setCode] = useState("");
  const [output, setOutput] = useState("");
  const [execLoading, setExecLoading] = useState(false);
>>>>>>> 775bfb58

  useEffect(() => {
    setLoading(true);
    setLessonError(null);
<<<<<<< HEAD
    Promise.all([
      getLessonById(lessonId),
      getExercisesByLessonId(lessonId)
    ])
      .then(([lessonData, exercises]) => {
        setLesson(lessonData);
        if (exercises && exercises.length > 0) {
          setExercise(exercises[0]);
          setInitialCode(exercises[0].starter_code || "");
        } else {
          setExercise(null);
          setInitialCode("");
        }
=======
    getLessonById(lessonId)
      .then(data => {
        setLesson(data);
        // Cargar módulo y curso relacionados
        return getModuleById(data.module_id).then(mod => {
          setModule(mod);
          return getCourseById(mod.course_id).then(course => {
            setCourse(course);
          });
        });
>>>>>>> 775bfb58
      })
      .catch(err => setLessonError(err.message))
      .finally(() => setLoading(false));
  }, [lessonId]);

<<<<<<< HEAD
  if (loading) {
=======
  const handleExecute = async () => {
    setExecLoading(true);
    setOutput("");
    try {
      setOutput("Código ejecutado (simulado).");
    } catch (err) {
      setOutput("Execution failed.");
    }
    setExecLoading(false);
  };

  if (loading || !lesson || !module || !course) {
>>>>>>> 775bfb58
    return (
      <DashboardLayout>
        <div className="flex justify-center items-center min-h-[40vh] text-lg text-white">
          Cargando lección...
        </div>
      </DashboardLayout>
    );
  }

  if (lessonError) {
    return (
      <DashboardLayout>
        <div className="flex justify-center items-center min-h-[40vh] text-lg text-red-400">
          {lessonError}
        </div>
      </DashboardLayout>
    );
  }

  return (
    <DashboardLayout>
<<<<<<< HEAD
      <div className="bg-gradient-to-r from-[#312a56] to-[#1a1433] rounded-lg p-8 mb-8 shadow-lg border border-[#312a56]">
        <h1 className="text-3xl font-bold text-white mb-2">{lesson.title}</h1>
      </div>
      {exercise && (
        <div className="grid grid-cols-1 md:grid-cols-2 gap-8">
          {/* Left: Lesson Content & Exercise Description */}
          <div className="bg-[#1a1433] rounded-lg shadow border border-[#312a56] p-6 flex flex-col">
            <div className="text-gray-300 mb-4 whitespace-pre-line">{lesson.content}</div>
            <h2 className="font-semibold text-xl text-white mb-2 mt-4">{exercise.title}</h2>
            <div className="text-gray-300">{exercise.description}</div>
          </div>
          {/* Right: Code Editor & Output */}
          <div className="bg-[#1a1433] rounded-lg shadow border border-[#312a56] p-6 flex flex-col gap-4">
            <LessonCodeExecutor initialCode={initialCode} />
          </div>
        </div>
      )}
=======
      <div className="my-4 mx-6">
        <Breadcrumbs
          items={[
            { label: "Inicio", href: "/home", icon: <Home size={16} /> },
            { label: "Cursos", href: "/courses", icon: <BookOpen size={16} /> },
            { label: course.title, href: `/courses/${course.id}` },
            { label: module.title, href: `/module/${module.id}` },
            { label: lesson.title },
          ].filter(Boolean)}
        />
      </div>
      <AnimatedContent
        distance={40}
        direction="vertical"
        reverse={true}
        config={{ tension: 100, friction: 20 }}
        initialOpacity={0.2}
        animateOpacity
        scale={1}
        threshold={0.2}
      >
        <div className="relative rounded-lg p-8 mx-6 my-6 shadow-2xl border border-primary-opaque/0">
          <div className="absolute rounded-3xl overflow-hidden inset-0 z-10">
            <Waves
              lineColor="rgba(152, 128, 242, 0.4)"
              backgroundColor="#160f30"
              waveSpeedX={0.02}
              waveSpeedY={0.01}
              waveAmpX={70}
              waveAmpY={20}
              friction={0.9}
              tension={0.01}
              maxCursorMove={60}
              xGap={12}
              yGap={36}
            />
          </div>
          <div className="relative z-20">
            <h1 className="text-3xl font-bold text-white mb-2">{lesson.title}</h1>
            <p className="text-gray-400 mb-4">{lesson.description || ""}</p>
          </div>
        </div>
      </AnimatedContent>

      <FadeContent blur={true} duration={300} easing="ease-out" initialOpacity={0} delay={100} >
        <div className="grid grid-cols-1 md:grid-cols-2 mx-6 gap-6">
          {/* Lesson Content Card */}
          <div className="bg-primary-opaque/10 border border-primary-opaque/0 rounded-lg shadow p-6 flex flex-col">
            <h2 className="font-bold text-xl text-secondary mb-2">{lesson.title}</h2>
            <hr className="mb-4 border-primary/40" />
            <div className="prose text-justify max-w-none text-gray-200 whitespace-pre-line">
              {lesson.content}
            </div>
          </div>
          {/* Code Editor Card */}
          <div className="bg-primary-opaque/10 border border-primary-opaque/0 rounded-lg shadow p-6 flex flex-col gap-4">
            <div className="font-semibold text-lg text-secondary mb-2">Editor de Código</div>
            <CodeEditor
              initialCode={code}
              onChange={setCode}
              onExecute={handleExecute}
            />
            <div className="flex gap-2 mt-2">
              <Button onClick={handleExecute} disabled={execLoading} className="bg-primary hover:bg-primary-opaque text-white">
                {execLoading ? "Ejecutando..." : "Ejecutar Código"}
              </Button>
            </div>
            {output && (
              <div className="bg-gray-900 text-green-200 rounded p-3 mt-2 font-mono text-sm border border-gray-700">
                <strong>Salida:</strong>
                <pre className="whitespace-pre-wrap">{output}</pre>
              </div>
            )}
          </div>
        </div>
      </FadeContent>
>>>>>>> 775bfb58
    </DashboardLayout>
  );
}<|MERGE_RESOLUTION|>--- conflicted
+++ resolved
@@ -1,50 +1,51 @@
 import { useEffect, useState } from "react";
 import { useParams, Link } from "@tanstack/react-router";
 import DashboardLayout from "@/components/dashboard/DashboardLayout";
-<<<<<<< HEAD
-import { getLessonById, getExercisesByLessonId } from "@/services/contentService";
-import { LessonWithCodeRoute } from "@/router";
+import { getLessonById, getExercisesByLessonId, getModuleById, getCourseById } from "@/services/contentService";
 import LessonCodeExecutor from "@/components/editor/LessonCodeExecutor";
-=======
-import { getLessonById, getModuleById, getCourseById } from "@/services/contentService";
-import { CodeEditor } from "@/components/editor/CodeEditor";
-import { Button } from "@/components/ui/button";
 import { LessonWithCodeRoute } from "@/router";
 import Waves from "@/components/ui/waves";
 import AnimatedContent from "@/components/ui/animated-content";
 import FadeContent from "@/components/ui/fade-content";
 import Breadcrumbs from "@/components/ui/breadcrumbs";
 import { Home, BookOpen } from "lucide-react";
->>>>>>> 775bfb58
 
 export default function LessonWithCodePage() {
   const { lessonId } = useParams({ from: LessonWithCodeRoute.id });
   const [lesson, setLesson] = useState(null);
-<<<<<<< HEAD
-  const [exercise, setExercise] = useState(null);
-  const [loading, setLoading] = useState(true);
-  const [lessonError, setLessonError] = useState(null);
-  const [initialCode, setInitialCode] = useState("");
-=======
   const [module, setModule] = useState(null);
   const [course, setCourse] = useState(null);
   const [loading, setLoading] = useState(true);
   const [lessonError, setLessonError] = useState(null);
-  const [code, setCode] = useState("");
-  const [output, setOutput] = useState("");
-  const [execLoading, setExecLoading] = useState(false);
->>>>>>> 775bfb58
+
+  // Add exercise state
+  const [exercise, setExercise] = useState(null);
+  const [initialCode, setInitialCode] = useState("");
 
   useEffect(() => {
     setLoading(true);
     setLessonError(null);
-<<<<<<< HEAD
-    Promise.all([
-      getLessonById(lessonId),
-      getExercisesByLessonId(lessonId)
-    ])
-      .then(([lessonData, exercises]) => {
+
+    // Fetch lesson, then module, then course
+    getLessonById(lessonId)
+      .then(lessonData => {
         setLesson(lessonData);
+        if (lessonData?.module_id) {
+          return getModuleById(lessonData.module_id).then(moduleData => {
+            setModule(moduleData);
+            if (moduleData?.course_id) {
+              return getCourseById(moduleData.course_id).then(courseData => {
+                setCourse(courseData);
+              });
+            }
+          });
+        }
+      })
+      .catch(err => setLessonError(err.message));
+
+    // Fetch exercise(s)
+    getExercisesByLessonId(lessonId)
+      .then(exercises => {
         if (exercises && exercises.length > 0) {
           setExercise(exercises[0]);
           setInitialCode(exercises[0].starter_code || "");
@@ -52,39 +53,12 @@
           setExercise(null);
           setInitialCode("");
         }
-=======
-    getLessonById(lessonId)
-      .then(data => {
-        setLesson(data);
-        // Cargar módulo y curso relacionados
-        return getModuleById(data.module_id).then(mod => {
-          setModule(mod);
-          return getCourseById(mod.course_id).then(course => {
-            setCourse(course);
-          });
-        });
->>>>>>> 775bfb58
       })
-      .catch(err => setLessonError(err.message))
+      .catch(() => { /* ignore for now */ })
       .finally(() => setLoading(false));
   }, [lessonId]);
 
-<<<<<<< HEAD
   if (loading) {
-=======
-  const handleExecute = async () => {
-    setExecLoading(true);
-    setOutput("");
-    try {
-      setOutput("Código ejecutado (simulado).");
-    } catch (err) {
-      setOutput("Execution failed.");
-    }
-    setExecLoading(false);
-  };
-
-  if (loading || !lesson || !module || !course) {
->>>>>>> 775bfb58
     return (
       <DashboardLayout>
         <div className="flex justify-center items-center min-h-[40vh] text-lg text-white">
@@ -106,33 +80,14 @@
 
   return (
     <DashboardLayout>
-<<<<<<< HEAD
-      <div className="bg-gradient-to-r from-[#312a56] to-[#1a1433] rounded-lg p-8 mb-8 shadow-lg border border-[#312a56]">
-        <h1 className="text-3xl font-bold text-white mb-2">{lesson.title}</h1>
-      </div>
-      {exercise && (
-        <div className="grid grid-cols-1 md:grid-cols-2 gap-8">
-          {/* Left: Lesson Content & Exercise Description */}
-          <div className="bg-[#1a1433] rounded-lg shadow border border-[#312a56] p-6 flex flex-col">
-            <div className="text-gray-300 mb-4 whitespace-pre-line">{lesson.content}</div>
-            <h2 className="font-semibold text-xl text-white mb-2 mt-4">{exercise.title}</h2>
-            <div className="text-gray-300">{exercise.description}</div>
-          </div>
-          {/* Right: Code Editor & Output */}
-          <div className="bg-[#1a1433] rounded-lg shadow border border-[#312a56] p-6 flex flex-col gap-4">
-            <LessonCodeExecutor initialCode={initialCode} />
-          </div>
-        </div>
-      )}
-=======
       <div className="my-4 mx-6">
         <Breadcrumbs
           items={[
             { label: "Inicio", href: "/home", icon: <Home size={16} /> },
             { label: "Cursos", href: "/courses", icon: <BookOpen size={16} /> },
-            { label: course.title, href: `/courses/${course.id}` },
-            { label: module.title, href: `/module/${module.id}` },
-            { label: lesson.title },
+            course && { label: course.title, href: `/courses/${course.id}` },
+            module && { label: module.title, href: `/module/${module.id}` },
+            lesson && { label: lesson.title },
           ].filter(Boolean)}
         />
       </div>
@@ -163,8 +118,8 @@
             />
           </div>
           <div className="relative z-20">
-            <h1 className="text-3xl font-bold text-white mb-2">{lesson.title}</h1>
-            <p className="text-gray-400 mb-4">{lesson.description || ""}</p>
+            <h1 className="text-3xl font-bold text-white mb-2">{lesson?.title}</h1>
+            <p className="text-gray-400 mb-4">{lesson?.description || ""}</p>
           </div>
         </div>
       </AnimatedContent>
@@ -173,35 +128,25 @@
         <div className="grid grid-cols-1 md:grid-cols-2 mx-6 gap-6">
           {/* Lesson Content Card */}
           <div className="bg-primary-opaque/10 border border-primary-opaque/0 rounded-lg shadow p-6 flex flex-col">
-            <h2 className="font-bold text-xl text-secondary mb-2">{lesson.title}</h2>
+            <h2 className="font-bold text-xl text-secondary mb-2">{lesson?.title}</h2>
             <hr className="mb-4 border-primary/40" />
             <div className="prose text-justify max-w-none text-gray-200 whitespace-pre-line">
-              {lesson.content}
+              {lesson?.content}
             </div>
+            {exercise && (
+              <>
+                <h3 className="font-semibold text-lg text-secondary mt-6 mb-2">{exercise.title}</h3>
+                <div className="text-gray-300">{exercise.description}</div>
+              </>
+            )}
           </div>
           {/* Code Editor Card */}
           <div className="bg-primary-opaque/10 border border-primary-opaque/0 rounded-lg shadow p-6 flex flex-col gap-4">
             <div className="font-semibold text-lg text-secondary mb-2">Editor de Código</div>
-            <CodeEditor
-              initialCode={code}
-              onChange={setCode}
-              onExecute={handleExecute}
-            />
-            <div className="flex gap-2 mt-2">
-              <Button onClick={handleExecute} disabled={execLoading} className="bg-primary hover:bg-primary-opaque text-white">
-                {execLoading ? "Ejecutando..." : "Ejecutar Código"}
-              </Button>
-            </div>
-            {output && (
-              <div className="bg-gray-900 text-green-200 rounded p-3 mt-2 font-mono text-sm border border-gray-700">
-                <strong>Salida:</strong>
-                <pre className="whitespace-pre-wrap">{output}</pre>
-              </div>
-            )}
+            <LessonCodeExecutor initialCode={initialCode} />
           </div>
         </div>
       </FadeContent>
->>>>>>> 775bfb58
     </DashboardLayout>
   );
 }